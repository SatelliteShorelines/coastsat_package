"""
This module contains all the functions needed to preprocess the satellite images
 before the shorelines can be extracted. This includes creating a cloud mask and
pansharpening/downsampling the multispectral bands.

Author: Kilian Vos, Water Research Laboratory, University of New South Wales
"""

# load modules
import os
import numpy as np
import matplotlib.pyplot as plt
import pdb

# image processing modules
import skimage.transform as transform
import skimage.morphology as morphology
import sklearn.decomposition as decomposition
import skimage.exposure as exposure
from skimage.io import imsave
from skimage import img_as_ubyte

# other modules
from osgeo import gdal
from pylab import ginput
import pickle
import geopandas as gpd
from shapely import geometry
import re

# CoastSat modules
from coastsat import SDS_tools

np.seterr(all='ignore') # raise/ignore divisions by 0 and nans

# Main function to preprocess a satellite image (L5, L7, L8, L9 or S2)
def preprocess_single(fn, satname, cloud_mask_issue, pan_off, collection):
    """
    Reads the image and outputs the pansharpened/down-sampled multispectral bands,
    the georeferencing vector of the image (coordinates of the upper left pixel),
    the cloud mask, the QA band and a no_data image. 
    For Landsat 7-8 it also outputs the panchromatic band and for Sentinel-2 it
    also outputs the 20m SWIR band.

    KV WRL 2018

    Arguments:
    -----------
    fn: str or list of str
        filename of the .TIF file containing the image. For L7, L8 and S2 this 
        is a list of filenames, one filename for each band at different
        resolution (30m and 15m for Landsat 7-8, 10m, 20m, 60m for Sentinel-2)
    satname: str
        name of the satellite mission (e.g., 'L5')
    cloud_mask_issue: boolean
        True if there is an issue with the cloud mask and sand pixels are being masked on the images
    pan_off : boolean
        if True, disable panchromatic sharpening and ignore pan band
    collection: str
        Landsat collection ,'C01' or 'C02'
        
    Returns:
    -----------
    im_ms: np.array
        3D array containing the pansharpened/down-sampled bands (B,G,R,NIR,SWIR1)
    georef: np.array
        vector of 6 elements [Xtr, Xscale, Xshear, Ytr, Yshear, Yscale] defining the
        coordinates of the top-left pixel of the image
    cloud_mask: np.array
        2D cloud mask with True where cloud pixels are
    im_extra : np.array
        2D array containing the 20m resolution SWIR band for Sentinel-2 and the 15m resolution
        panchromatic band for Landsat 7 and Landsat 8. This field is empty for Landsat 5.
    im_QA: np.array
        2D array containing the QA band, from which the cloud_mask can be computed.
    im_nodata: np.array
        2D array with True where no data values (-inf) are located

    """
    
    if isinstance(fn, list):
        fn_to_split=fn[0]
    elif isinstance(fn, str):
        fn_to_split=fn
    # split by os.sep and only get the filename at the end then split again to remove file extension
    fn_to_split=fn_to_split.split(os.sep)[-1].split('.')[0]
    # search for the year the tif was taken with regex and convert to int
    year = int(re.search('[0-9]+',fn_to_split).group(0))
    # after 2022 everything is automatically from Collection 2
    if collection == 'C01' and year >= 2022:
        collection = 'C02'
        
    #=============================================================================================#
    # L5 images
    #=============================================================================================#
    if satname == 'L5':
        # filepaths to .tif files
        fn_ms = fn[0]
        fn_mask = fn[1]
        # read ms bands
        data = gdal.Open(fn_ms, gdal.GA_ReadOnly)
        georef = np.array(data.GetGeoTransform())
        bands = [data.GetRasterBand(k + 1).ReadAsArray() for k in range(data.RasterCount)]
        im_ms = np.stack(bands, 2)
        # read cloud mask
        data = gdal.Open(fn_mask, gdal.GA_ReadOnly)
        bands = [data.GetRasterBand(k + 1).ReadAsArray() for k in range(data.RasterCount)]
        im_QA = bands[0]
        cloud_mask = create_cloud_mask(im_QA, satname, cloud_mask_issue, collection)

        # check if -inf or nan values on any band and eventually add those pixels to cloud mask
        im_nodata = np.zeros(cloud_mask.shape).astype(bool)
        for k in range(im_ms.shape[2]):
            im_inf = np.isin(im_ms[:,:,k], -np.inf)
            im_nan = np.isnan(im_ms[:,:,k])
            im_nodata = np.logical_or(np.logical_or(im_nodata, im_inf), im_nan)
        # check if there are pixels with 0 intensity in the Green, NIR and SWIR bands and add those
        # to the cloud mask as otherwise they will cause errors when calculating the NDWI and MNDWI
        im_zeros = np.ones(cloud_mask.shape).astype(bool)
        for k in [1,3,4]: # loop through the Green, NIR and SWIR bands
            im_zeros = np.logical_and(np.isin(im_ms[:,:,k],0), im_zeros)
        # add zeros to im nodata
        im_nodata = np.logical_or(im_zeros, im_nodata)   
        # update cloud mask with all the nodata pixels
        cloud_mask = np.logical_or(cloud_mask, im_nodata)
        
        # no extra image for Landsat 5 (they are all 30 m bands)
        im_extra = []

        # read cloud mask
        data = gdal.Open(fn_mask, gdal.GA_ReadOnly)
        bands = [data.GetRasterBand(k + 1).ReadAsArray() for k in range(data.RasterCount)]
        im_QA = bands[0]
        cloud_mask = create_cloud_mask(im_QA, satname, cloud_mask_issue, collection)

    #=============================================================================================#
    # L7, L8 and L9 images
    #=============================================================================================#
    elif satname in ['L7','L8','L9']:
        # filepaths to .tif files
        fn_ms = fn[0]
        fn_pan = fn[1]  
        fn_mask = fn[2]  
        # read ms bands
        data = gdal.Open(fn_ms, gdal.GA_ReadOnly)
        georef = np.array(data.GetGeoTransform())
        bands = [data.GetRasterBand(k + 1).ReadAsArray() for k in range(data.RasterCount)]
        im_ms = np.stack(bands, 2)
        # read cloud mask
        data = gdal.Open(fn_mask, gdal.GA_ReadOnly)
        bands = [data.GetRasterBand(k + 1).ReadAsArray() for k in range(data.RasterCount)]
        im_QA = bands[0]
        cloud_mask = create_cloud_mask(im_QA, satname, cloud_mask_issue, collection)
        # check if -inf or nan values on any band and eventually add those pixels to cloud mask
        im_nodata = np.zeros(cloud_mask.shape).astype(bool)
        for k in range(im_ms.shape[2]):
            im_inf = np.isin(im_ms[:,:,k], -np.inf)
            im_nan = np.isnan(im_ms[:,:,k])
            im_nodata = np.logical_or(np.logical_or(im_nodata, im_inf), im_nan)
        # check if there are pixels with 0 intensity in the Green, NIR and SWIR bands and add those
        # to the cloud mask as otherwise they will cause errors when calculating the NDWI and MNDWI
        im_zeros = np.ones(cloud_mask.shape).astype(bool)
        for k in [1,3,4]: # loop through the Green, NIR and SWIR bands
            im_zeros = np.logical_and(np.isin(im_ms[:,:,k],0), im_zeros)
        # add zeros to im nodata
        im_nodata = np.logical_or(im_zeros, im_nodata)
        # update cloud mask with all the nodata pixels
        cloud_mask = np.logical_or(cloud_mask, im_nodata) 
        
        # if panchromatic sharpening is turned off
        if pan_off:            
            # ms bands are untouched and the extra image is empty
            im_extra = []
    
        # otherwise perform panchromatic sharpening
        else:
            # read panchromatic band
            data = gdal.Open(fn_pan, gdal.GA_ReadOnly)
            georef = np.array(data.GetGeoTransform())
            bands = [data.GetRasterBand(k + 1).ReadAsArray() for k in range(data.RasterCount)]
            im_pan = bands[0]
           
            # pansharpen Green, Blue, NIR for Landsat 7
            if satname == 'L7':
                try:
                    im_ms_ps = pansharpen(im_ms[:,:,[1,2,3]], im_pan, cloud_mask)
                except: # if pansharpening fails, keep downsampled bands (for long runs)
                    print('\npansharpening of image %s failed.'%fn[0])
                    im_ms_ps = im_ms[:,:,[1,2,3]]
                # add downsampled Blue and SWIR1 bands
                im_ms_ps = np.append(im_ms[:,:,[0]], im_ms_ps, axis=2)
                im_ms_ps = np.append(im_ms_ps, im_ms[:,:,[4]], axis=2)
                im_ms = im_ms_ps.copy()
                # the extra image is the 15m panchromatic band
                im_extra = im_pan
                
            # pansharpen Blue, Green, Red for Landsat 8 and 9           
            elif satname in ['L8','L9']:
                try:
                    im_ms_ps = pansharpen(im_ms[:,:,[0,1,2]], im_pan, cloud_mask)
                except: # if pansharpening fails, keep downsampled bands (for long runs)
                    print('\npansharpening of image %s failed.'%fn[0])
                    im_ms_ps = im_ms[:,:,[0,1,2]]
                # add downsampled NIR and SWIR1 bands
                im_ms_ps = np.append(im_ms_ps, im_ms[:,:,[3,4]], axis=2)
                im_ms = im_ms_ps.copy()
                # the extra image is the 15m panchromatic band
                im_extra = im_pan
                
    #=============================================================================================#
    # S2 images
    #=============================================================================================#
    if satname == 'S2':
        # read 10m bands (R,G,B,NIR)
        fn_ms = fn[0]
        data = gdal.Open(fn_ms, gdal.GA_ReadOnly)
        georef = np.array(data.GetGeoTransform())
        bands = [data.GetRasterBand(k + 1).ReadAsArray() for k in range(data.RasterCount)]
        im_ms = np.stack(bands, 2)
        im_ms = im_ms/10000 # TOA scaled to 10000

        # image size
        nrows = im_ms.shape[0]
        ncols = im_ms.shape[1]
        # if image contains only zeros (can happen with S2), skip the image
        if sum(sum(sum(im_ms))) < 1:
            im_ms = []
            georef = []
            # skip the image by giving it a full cloud_mask
            cloud_mask = np.ones((nrows,ncols)).astype('bool')
            return im_ms, georef, cloud_mask, [], [], []

        # read 20m band (SWIR1)
        fn_swir = fn[1]
        data = gdal.Open(fn_swir, gdal.GA_ReadOnly)
        bands = [data.GetRasterBand(k + 1).ReadAsArray() for k in range(data.RasterCount)]
        im_swir = bands[0]
        im_swir = im_swir/10000 # TOA scaled to 10000
        im_swir = np.expand_dims(im_swir, axis=2)

        # append down-sampled SWIR1 band to the other 10m bands
        im_ms = np.append(im_ms, im_swir, axis=2)

        # create cloud mask using 60m QA band (not as good as Landsat cloud cover)
        fn_mask = fn[2]
        data = gdal.Open(fn_mask, gdal.GA_ReadOnly)
        bands = [data.GetRasterBand(k + 1).ReadAsArray() for k in range(data.RasterCount)]
        im_QA = bands[0]
        cloud_mask = create_cloud_mask(im_QA, satname, cloud_mask_issue, collection)
        # check if -inf or nan values on any band and create nodata image
        im_nodata = np.zeros(cloud_mask.shape).astype(bool)
        for k in range(im_ms.shape[2]):
            im_inf = np.isin(im_ms[:,:,k], -np.inf)
            im_nan = np.isnan(im_ms[:,:,k])
            im_nodata = np.logical_or(np.logical_or(im_nodata, im_inf), im_nan)
        # check if there are pixels with 0 intensity in the Green, NIR and SWIR bands and add those
        # to the cloud mask as otherwise they will cause errors when calculating the NDWI and MNDWI
        im_zeros = np.ones(im_nodata.shape).astype(bool)
        im_zeros = np.logical_and(np.isin(im_ms[:,:,1],0), im_zeros) # Green
        im_zeros = np.logical_and(np.isin(im_ms[:,:,3],0), im_zeros) # NIR
        im_zeros = np.logical_and(np.isin(im_ms[:,:,4],0), im_zeros) # SWIR
        # add to im_nodata
        im_nodata = np.logical_or(im_zeros, im_nodata)
        # dilate if image was merged as there could be issues at the edges
        if 'merged' in fn_ms:
            im_nodata = morphology.dilation(im_nodata,morphology.square(5))
            
        # update cloud mask with all the nodata pixels
        cloud_mask = np.logical_or(cloud_mask, im_nodata)

        # no extra image
        im_extra = []

    return im_ms, georef, cloud_mask, im_extra, im_QA, im_nodata


###################################################################################################
# AUXILIARY FUNCTIONS
###################################################################################################

def create_cloud_mask(im_QA, satname, cloud_mask_issue, collection):
    """
    Creates a cloud mask using the information contained in the QA band.

    KV WRL 2018

    Arguments:
    -----------
    im_QA: np.array
        Image containing the QA band
    satname: string
        short name for the satellite: ```'L5', 'L7', 'L8' or 'S2'```
    cloud_mask_issue: boolean
        True if there is an issue with the cloud mask and sand pixels are being
        erroneously masked on the images
    collection: str
        Landsat collection ,'C01' or 'C02'
        
    Returns:
    -----------
    cloud_mask : np.array
        boolean array with True if a pixel is cloudy and False otherwise
        
    """
    if satname == 'S2':
        # 1024 = dense cloud, 2048 = cirrus clouds
        cloud_values = [1024, 2048] 
    else:
        if collection == 'C01':
            if  satname in ['L8','L9']:
                # 2800, 2804, 2808, 2812 = High confidence cloud
                # 6896, 6900, 6904, 6908 = High confidence cirrus cloud
                cloud_values = [2800, 2804, 2808, 2812, 6896, 6900, 6904, 6908]
            elif satname in ['L4','L5','L7','L8']:
                # 752, 756, 760, 764 = High confidence cloud
                cloud_values = [752, 756, 760, 764]
        elif collection == 'C02':
            # function to return flag for n-th bit
            def is_set(x, n):
                return x & 1 << n != 0   
            # dilated cloud = bit 1
            # cirrus = bit 2
            # cloud = bit 3 
            qa_values = np.unique(im_QA.flatten())
            cloud_values = []
            for qaval in qa_values:
                for k in [1,2,3]: # check the first 3 flags
                    if is_set(qaval,k):
                        cloud_values.append(qaval)
 
    # find which pixels have bits corresponding to cloud values
    cloud_mask = np.isin(im_QA, cloud_values)

    # remove cloud pixels that form very thin features. These are beach or swash pixels that are
    # erroneously identified as clouds by the CFMASK algorithm applied to the images by the USGS.
    if sum(sum(cloud_mask)) > 0 and sum(sum(~cloud_mask)) > 0:
        morphology.remove_small_objects(cloud_mask, min_size=40, connectivity=1, in_place=True)

        if cloud_mask_issue:
            elem = morphology.square(6) # use a square of width 6 pixels
            cloud_mask = morphology.binary_opening(cloud_mask,elem) # perform image opening
            # remove objects with less than 25 connected pixels
            morphology.remove_small_objects(cloud_mask, min_size=100, connectivity=1, in_place=True)

    return cloud_mask

def hist_match(source, template):
    """
    Adjust the pixel values of a grayscale image such that its histogram matches
    that of a target image.

    Arguments:
    -----------
    source: np.array
        Image to transform; the histogram is computed over the flattened
        array
    template: np.array
        Template image; can have different dimensions to source
        
    Returns:
    -----------
    matched: np.array
        The transformed output image
        
    """

    oldshape = source.shape
    source = source.ravel()
    template = template.ravel()

    # get the set of unique pixel values and their corresponding indices and
    # counts
    s_values, bin_idx, s_counts = np.unique(source, return_inverse=True,
                                            return_counts=True)
    t_values, t_counts = np.unique(template, return_counts=True)

    # take the cumsum of the counts and normalize by the number of pixels to
    # get the empirical cumulative distribution functions for the source and
    # template images (maps pixel value --> quantile)
    s_quantiles = np.cumsum(s_counts).astype(np.float64)
    s_quantiles /= s_quantiles[-1]
    t_quantiles = np.cumsum(t_counts).astype(np.float64)
    t_quantiles /= t_quantiles[-1]

    # interpolate linearly to find the pixel values in the template image
    # that correspond most closely to the quantiles in the source image
    interp_t_values = np.interp(s_quantiles, t_quantiles, t_values)

    return interp_t_values[bin_idx].reshape(oldshape)

def pansharpen(im_ms, im_pan, cloud_mask):
    """
    Pansharpens a multispectral image, using the panchromatic band and a cloud mask.
    A PCA is applied to the image, then the 1st PC is replaced, after histogram 
    matching with the panchromatic band. Note that it is essential to match the
    histrograms of the 1st PC and the panchromatic band before replacing and 
    inverting the PCA.

    KV WRL 2018

    Arguments:
    -----------
    im_ms: np.array
        Multispectral image to pansharpen (3D)
    im_pan: np.array
        Panchromatic band (2D)
    cloud_mask: np.array
        2D cloud mask with True where cloud pixels are

    Returns:
    -----------
    im_ms_ps: np.ndarray
        Pansharpened multispectral image (3D)
        
    """
    # check that cloud cover is not too high otherwise pansharpening fails
    if sum(sum(cloud_mask)) > 0.95*cloud_mask.shape[0]*cloud_mask.shape[1]:
        return im_ms
    
    # reshape image into vector and apply cloud mask
    vec = im_ms.reshape(im_ms.shape[0] * im_ms.shape[1], im_ms.shape[2])
    vec_mask = cloud_mask.reshape(im_ms.shape[0] * im_ms.shape[1])
    vec = vec[~vec_mask, :]
    # apply PCA to multispectral bands
    pca = decomposition.PCA()
    vec_pcs = pca.fit_transform(vec)

    # replace 1st PC with pan band (after matching histograms)
    vec_pan = im_pan.reshape(im_pan.shape[0] * im_pan.shape[1])
    vec_pan = vec_pan[~vec_mask]
    vec_pcs[:,0] = hist_match(vec_pan, vec_pcs[:,0])
    vec_ms_ps = pca.inverse_transform(vec_pcs)

    # reshape vector into image
    vec_ms_ps_full = np.ones((len(vec_mask), im_ms.shape[2])) * np.nan
    vec_ms_ps_full[~vec_mask,:] = vec_ms_ps
    im_ms_ps = vec_ms_ps_full.reshape(im_ms.shape[0], im_ms.shape[1], im_ms.shape[2])

    return im_ms_ps


def rescale_image_intensity(im, cloud_mask, prob_high):
    """
    Rescales the intensity of an image (multispectral or single band) by applying
    a cloud mask and clipping the prob_high upper percentile. This functions allows
    to stretch the contrast of an image, only for visualisation purposes.

    KV WRL 2018

    Arguments:
    -----------
    im: np.array
        Image to rescale, can be 3D (multispectral) or 2D (single band)
    cloud_mask: np.array
        2D cloud mask with True where cloud pixels are
    prob_high: float
        probability of exceedence used to calculate the upper percentile

    Returns:
    -----------
    im_adj: np.array
        rescaled image
    """

    # lower percentile is set to 0
    prc_low = 0

    # reshape the 2D cloud mask into a 1D vector
    vec_mask = cloud_mask.reshape(im.shape[0] * im.shape[1])

    # if image contains several bands, stretch the contrast for each band
    if len(im.shape) > 2:
        # reshape into a vector
        vec =  im.reshape(im.shape[0] * im.shape[1], im.shape[2])
        # initiliase with NaN values
        vec_adj = np.ones((len(vec_mask), im.shape[2])) * np.nan
        # loop through the bands
        for i in range(im.shape[2]):
            # find the higher percentile (based on prob)
            prc_high = np.percentile(vec[~vec_mask, i], prob_high)
            # clip the image around the 2 percentiles and rescale the contrast
            vec_rescaled = exposure.rescale_intensity(vec[~vec_mask, i],
                                                      in_range=(prc_low, prc_high))
            vec_adj[~vec_mask,i] = vec_rescaled
        # reshape into image
        im_adj = vec_adj.reshape(im.shape[0], im.shape[1], im.shape[2])

    # if image only has 1 bands (grayscale image)
    else:
        vec =  im.reshape(im.shape[0] * im.shape[1])
        vec_adj = np.ones(len(vec_mask)) * np.nan
        prc_high = np.percentile(vec[~vec_mask], prob_high)
        vec_rescaled = exposure.rescale_intensity(vec[~vec_mask], in_range=(prc_low, prc_high))
        vec_adj[~vec_mask] = vec_rescaled
        im_adj = vec_adj.reshape(im.shape[0], im.shape[1])

    return im_adj

def create_jpg(im_ms, cloud_mask, date, satname, filepath, create_plot:bool=True):
    """
    Saves a .jpg file with the RGB image as well as the NIR and SWIR1 grayscale images.
    This functions can be modified to obtain different visualisations of the 
    multispectral images.

    KV WRL 2018

    Arguments:
    -----------
    im_ms: np.array
        3D array containing the pansharpened/down-sampled bands (B,G,R,NIR,SWIR1)
    cloud_mask: np.array
        2D cloud mask with True where cloud pixels are
    date: str
        string containing the date at which the image was acquired
    satname: str
        name of the satellite mission (e.g., 'L5')
    create_plot: bool
        create a matplot lib containing the image with the datatime as the title

    Returns:
    -----------
        Saves a .jpg image corresponding to the preprocessed satellite image

    """
    
    if create_plot == True:
        # rescale image intensity for display purposes
        im_RGB = rescale_image_intensity(im_ms[:,:,[2,1,0]], cloud_mask, 99.9)
        # im_NIR = rescale_image_intensity(im_ms[:,:,3], cloud_mask, 99.9)
        # im_SWIR = rescale_image_intensity(im_ms[:,:,4], cloud_mask, 99.9)

        # make figure (just RGB)
        fig = plt.figure()
        fig.set_size_inches([18,9])
        fig.set_tight_layout(True)
        ax1 = fig.add_subplot(111)
        ax1.axis('off')
        ax1.imshow(im_RGB)
        ax1.set_title(date + '   ' + satname, fontsize=16)

    #    if im_RGB.shape[1] > 2*im_RGB.shape[0]:
    #        ax1 = fig.add_subplot(311)
    #        ax2 = fig.add_subplot(312)
    #        ax3 = fig.add_subplot(313)
    #    else:
    #        ax1 = fig.add_subplot(131)
    #        ax2 = fig.add_subplot(132)
    #        ax3 = fig.add_subplot(133)
    #    # RGB
    #    ax1.axis('off')
    #    ax1.imshow(im_RGB)
    #    ax1.set_title(date + '   ' + satname, fontsize=16)
    #    # NIR
    #    ax2.axis('off')
    #    ax2.imshow(im_NIR, cmap='seismic')
    #    ax2.set_title('Near Infrared', fontsize=16)
    #    # SWIR
    #    ax3.axis('off')
    #    ax3.imshow(im_SWIR, cmap='seismic')
    #    ax3.set_title('Short-wave Infrared', fontsize=16)

        # save figure
        fig.savefig(os.path.join(filepath, date + '_' + satname + '.jpg'), dpi=150)
        plt.close()
    elif create_plot == False:
        # rescale image intensity for display purposes
        im_RGB = rescale_image_intensity(im_ms[:,:,[2,1,0]], cloud_mask, 99.9)
        im_NIR = rescale_image_intensity(im_ms[:,:,3], cloud_mask, 99.9)
        im_SWIR = rescale_image_intensity(im_ms[:,:,4], cloud_mask, 99.9)

        im_RGB = img_as_ubyte(im_RGB)
        im_NIR = img_as_ubyte(im_NIR)
        im_SWIR = img_as_ubyte(im_SWIR)

        # Save the image with skimage.io
        file_types=["RGB","SWIR","NIR"]
        for ext in file_types:

            ext_filepath=filepath+os.sep+ext
            if not os.path.exists(ext_filepath):
                os.mkdir(ext_filepath)
            fname=os.path.join(ext_filepath, date + '_'+ext+'_' + satname + '.jpg')
            if ext == "RGB":
                imsave(fname, im_RGB)
            if ext == "SWIR":
                imsave(fname, im_SWIR)
            if ext == "NIR":
                imsave(fname, im_NIR)

def save_jpg(metadata, settings, **kwargs):
    """
    Saves a .jpg image for all the images contained in metadata.

    KV WRL 2018

    Arguments:
    -----------
    metadata: dict
        contains all the information about the satellite images that were downloaded
    settings: dict with the following keys
        'inputs': dict
            input parameters (sitename, filepath, polygon, dates, sat_list)
        'cloud_thresh': float
            value between 0 and 1 indicating the maximum cloud fraction in 
            the cropped image that is accepted
        'cloud_mask_issue': boolean
            True if there is an issue with the cloud mask and sand pixels
            are erroneously being masked on the images
        'create_plot': boolean
            True create a matplotlib plot of the image with the datetime as the title
            False save as a standard JPG
    Returns:
    -----------
    Stores the images as .jpg in a folder named /preprocessed

    """
    
    sitename = settings['inputs']['sitename']
    cloud_thresh = settings['cloud_thresh']
    filepath_data = settings['inputs']['filepath']
    collection = settings['inputs']['landsat_collection']
    # Create a matplotlib plot for each image
    create_plot = True
    if 'create_plot' in settings:
        create_plot = settings['create_plot']

    # create subfolder to store the jpg files
    filepath_jpg = os.path.join(filepath_data, sitename, 'jpg_files', 'preprocessed')
    if not os.path.exists(filepath_jpg):
            os.makedirs(filepath_jpg)

    # loop through satellite list
    print('Saving images as jpg:')
    for satname in metadata.keys():
        filepath = SDS_tools.get_filepath(settings['inputs'],satname)
        filenames = metadata[satname]['filenames']
        print('%s: %d images'%(satname,len(filenames)))
        # loop through images
        for i in range(len(filenames)):
            print('\r%d%%' %int((i+1)/len(filenames)*100), end='')
            # image filename
            fn = SDS_tools.get_filenames(filenames[i],filepath, satname)
            # read and preprocess image
            im_ms, georef, cloud_mask, im_extra, im_QA, im_nodata = preprocess_single(fn, satname, settings['cloud_mask_issue'],
                                                                                      settings['pan_off'], collection)

            # compute cloud_cover percentage (with no data pixels)
            cloud_cover_combined = np.divide(sum(sum(cloud_mask.astype(int))),
                                    (cloud_mask.shape[0]*cloud_mask.shape[1]))
            if cloud_cover_combined > 0.99: # if 99% of cloudy pixels in image skip
                continue

            # remove no data pixels from the cloud mask (for example L7 bands of no data should not be accounted for)
            cloud_mask_adv = np.logical_xor(cloud_mask, im_nodata)
            # compute updated cloud cover percentage (without no data pixels)
            cloud_cover = np.divide(sum(sum(cloud_mask_adv.astype(int))),
                                    (sum(sum((~im_nodata).astype(int)))))
            # skip image if cloud cover is above threshold
            if cloud_cover > cloud_thresh or cloud_cover == 1:
                continue
            # save .jpg with date and satellite in the title
            date = filenames[i][:19]
            plt.ioff()  # turning interactive plotting off
            create_jpg(im_ms, cloud_mask, date, satname, filepath_jpg, create_plot)
        print('')
    # print the location where the images have been saved
    print('Satellite images saved as .jpg in ' + os.path.join(filepath_data, sitename,
                                                    'jpg_files', 'preprocessed'))

def get_reference_sl(metadata, settings):
    """
    Allows the user to manually digitize a reference shoreline that is used seed
    the shoreline detection algorithm. The reference shoreline helps to detect 
    the outliers, making the shoreline detection more robust.

    KV WRL 2018

    Arguments:
    -----------
    metadata: dict
        contains all the information about the satellite images that were downloaded
    settings: dict with the following keys
        'inputs': dict
            input parameters (sitename, filepath, polygon, dates, sat_list)
        'cloud_thresh': float
            value between 0 and 1 indicating the maximum cloud fraction in 
            the cropped image that is accepted
        'cloud_mask_issue': boolean
            True if there is an issue with the cloud mask and sand pixels
            are erroneously being masked on the images
        'output_epsg': int
            output spatial reference system as EPSG code

    Returns:
    -----------
    reference_shoreline: np.array
        coordinates of the reference shoreline that was manually digitized. 
        This is also saved as a .pkl and .geojson file.

    """

    sitename = settings['inputs']['sitename']
    filepath_data = settings['inputs']['filepath']
    collection = settings['inputs']['landsat_collection']
    pts_coords = []
    # check if reference shoreline already exists in the corresponding folder
    filepath = os.path.join(filepath_data, sitename)
    filename = sitename + '_reference_shoreline.pkl'
    # if it exist, load it and return it
    if filename in os.listdir(filepath):
        print('Reference shoreline already exists and was loaded')
        with open(os.path.join(filepath, sitename + '_reference_shoreline.pkl'), 'rb') as f:
            refsl = pickle.load(f)
        return refsl

    # otherwise get the user to manually digitise a shoreline on 
    # S2, L8, L9 or L5 images (no L7 because of scan line error)
    # first try to use S2 images (10m res for manually digitizing the reference shoreline)
    if 'S2' in metadata.keys(): satname = 'S2'
    # if no S2 images, use L8 or L9 (15m res in the RGB with pansharpening)
    elif 'L8' in metadata.keys(): satname = 'L8'
    elif 'L9' in metadata.keys(): satname = 'L9'
    # if no S2, L8 or L9 use L5 (30m res)
    elif 'L5' in metadata.keys(): satname = 'L5'
    # if only L7 images, ask user to download other images
    else:
            raise Exception('You cannot digitize the shoreline on L7 images (because of gaps in the images), add another L8, S2 or L5 to your dataset.')
    filepath = SDS_tools.get_filepath(settings['inputs'],satname)
    filenames = metadata[satname]['filenames']
<<<<<<< HEAD
    # if shoreline will not be shown to user do not open matplotlib window
    if settings['check_detection'] == False:
        # create figure
        fig, ax = plt.subplots(1,1, figsize=[18,9], tight_layout=True)
        mng = plt.get_current_fig_manager()
        mng.window.showMaximized()
=======

    # create figure
    fig, ax = plt.subplots(1,1, figsize=[18,9], tight_layout=True)
    mng = plt.get_current_fig_manager()
    mng.window.showMaximized()
>>>>>>> 5e059d06
    # loop trhough the images
    for i in range(len(filenames)):
        # read image
        fn = SDS_tools.get_filenames(filenames[i],filepath, satname)
        im_ms, georef, cloud_mask, im_extra, im_QA, im_nodata = preprocess_single(fn, satname, settings['cloud_mask_issue'],
                                                                                  settings['pan_off'], collection)

        # compute cloud_cover percentage (with no data pixels)
        cloud_cover_combined = np.divide(sum(sum(cloud_mask.astype(int))),
                                (cloud_mask.shape[0]*cloud_mask.shape[1]))
        if cloud_cover_combined > 0.99: # if 99% of cloudy pixels in image skip
            continue
        # remove no data pixels from the cloud mask (for example L7 bands of no data should not be accounted for)
        cloud_mask_adv = np.logical_xor(cloud_mask, im_nodata)
        # compute updated cloud cover percentage (without no data pixels)
        cloud_cover = np.divide(sum(sum(cloud_mask_adv.astype(int))),
                                (sum(sum((~im_nodata).astype(int)))))
        # skip image if cloud cover is above threshold
        if cloud_cover > settings['cloud_thresh']:
            continue
        # rescale image intensity for display purposes
        im_RGB = rescale_image_intensity(im_ms[:,:,[2,1,0]], cloud_mask, 99.9)
        # plot the image RGB on a figure
        ax.axis('off')
        ax.imshow(im_RGB)
        # decide if the image if good enough for digitizing the shoreline
        ax.set_title('Press <right arrow> if image is clear enough to digitize the shoreline.\n' +
                  'If the image is cloudy press <left arrow> to get another image', fontsize=14)
        # set a key event to accept/reject the detections (see https://stackoverflow.com/a/15033071)
        # this variable needs to be immuatable so we can access it after the keypress event
        skip_image = False
        key_event = {}
        def press(event):
            # store what key was pressed in the dictionary
            key_event['pressed'] = event.key
        # let the user press a key, right arrow to keep the image, left arrow to skip it
        # to break the loop the user can press 'escape'
        while True:
            btn_keep = plt.text(1.1, 0.9, 'keep ⇨', size=12, ha="right", va="top",
                                transform=ax.transAxes,
                                bbox=dict(boxstyle="square", ec='k',fc='w'))
            btn_skip = plt.text(-0.1, 0.9, '⇦ skip', size=12, ha="left", va="top",
                                transform=ax.transAxes,
                                bbox=dict(boxstyle="square", ec='k',fc='w'))
            btn_esc = plt.text(0.5, 0, '<esc> to quit', size=12, ha="center", va="top",
                                transform=ax.transAxes,
                                bbox=dict(boxstyle="square", ec='k',fc='w'))
            plt.draw()
            fig.canvas.mpl_connect('key_press_event', press)
            plt.waitforbuttonpress()
            # after button is pressed, remove the buttons
            btn_skip.remove()
            btn_keep.remove()
            btn_esc.remove()
            # keep/skip image according to the pressed key, 'escape' to break the loop
            if key_event.get('pressed') == 'right':
                skip_image = False
                break
            elif key_event.get('pressed') == 'left':
                skip_image = True
                break
            elif key_event.get('pressed') == 'escape':
                plt.close()
                raise StopIteration('User cancelled checking shoreline detection')
            else:
                plt.waitforbuttonpress()

        if skip_image:
            ax.clear()
            continue
        else:
            # create two new buttons
            add_button = plt.text(0, 0.9, 'add', size=16, ha="left", va="top",
                                   transform=plt.gca().transAxes,
                                   bbox=dict(boxstyle="square", ec='k',fc='w'))
            end_button = plt.text(1, 0.9, 'end', size=16, ha="right", va="top",
                                   transform=plt.gca().transAxes,
                                   bbox=dict(boxstyle="square", ec='k',fc='w'))
            # add multiple reference shorelines (until user clicks on <end> button)
            pts_sl = np.expand_dims(np.array([np.nan, np.nan]),axis=0)
            geoms = []
            while 1:
                add_button.set_visible(False)
                end_button.set_visible(False)
                # update title (instructions)
                ax.set_title('Click points along the shoreline (enough points to capture the beach curvature).\n' +
                          'Start at one end of the beach.\n' + 'When finished digitizing, click <ENTER>',
                          fontsize=14)
                plt.draw()
                # let user click on the shoreline
                pts = ginput(n=50000, timeout=-1, show_clicks=True)
                pts_pix = np.array(pts)
                # convert pixel coordinates to world coordinates
                pts_world = SDS_tools.convert_pix2world(pts_pix[:,[1,0]], georef)
                # interpolate between points clicked by the user (1m resolution)
                pts_world_interp = np.expand_dims(np.array([np.nan, np.nan]),axis=0)
                for k in range(len(pts_world)-1):
                    pt_dist = np.linalg.norm(pts_world[k,:]-pts_world[k+1,:])
                    xvals = np.arange(0,pt_dist)
                    yvals = np.zeros(len(xvals))
                    pt_coords = np.zeros((len(xvals),2))
                    pt_coords[:,0] = xvals
                    pt_coords[:,1] = yvals
                    phi = 0
                    deltax = pts_world[k+1,0] - pts_world[k,0]
                    deltay = pts_world[k+1,1] - pts_world[k,1]
                    phi = np.pi/2 - np.math.atan2(deltax, deltay)
                    tf = transform.EuclideanTransform(rotation=phi, translation=pts_world[k,:])
                    pts_world_interp = np.append(pts_world_interp,tf(pt_coords), axis=0)
                pts_world_interp = np.delete(pts_world_interp,0,axis=0)
                # save as geometry (to create .geojson file later)
                geoms.append(geometry.LineString(pts_world_interp))
                # convert to pixel coordinates and plot
                pts_pix_interp = SDS_tools.convert_world2pix(pts_world_interp, georef)
                pts_sl = np.append(pts_sl, pts_world_interp, axis=0)
                ax.plot(pts_pix_interp[:,0], pts_pix_interp[:,1], 'r--')
                ax.plot(pts_pix_interp[0,0], pts_pix_interp[0,1],'ko')
                ax.plot(pts_pix_interp[-1,0], pts_pix_interp[-1,1],'ko')
                # update title and buttons
                add_button.set_visible(True)
                end_button.set_visible(True)
                ax.set_title('click on <add> to digitize another shoreline or on <end> to finish and save the shoreline(s)',
                          fontsize=14)
                plt.draw()
                # let the user click again (<add> another shoreline or <end>)
                pt_input = ginput(n=1, timeout=-1, show_clicks=False)
                pt_input = np.array(pt_input)
                # if user clicks on <end>, save the points and break the loop
                if pt_input[0][0] > im_ms.shape[1]/2:
                    add_button.set_visible(False)
                    end_button.set_visible(False)
                    plt.title('Reference shoreline saved as ' + sitename + '_reference_shoreline.pkl and ' + sitename + '_reference_shoreline.geojson')
                    plt.draw()
                    ginput(n=1, timeout=3, show_clicks=False)
                    plt.close()
                    break
            pts_sl = np.delete(pts_sl,0,axis=0)
            # convert world image coordinates to user-defined coordinate system
            image_epsg = metadata[satname]['epsg'][i]
            pts_coords = SDS_tools.convert_epsg(pts_sl, image_epsg, settings['output_epsg'])
            # save the reference shoreline as .pkl
            filepath = os.path.join(filepath_data, sitename)
            with open(os.path.join(filepath, sitename + '_reference_shoreline.pkl'), 'wb') as f:
                pickle.dump(pts_coords, f)
            # also store as .geojson in case user wants to drag-and-drop on GIS for verification
            for k,line in enumerate(geoms):
                gdf = gpd.GeoDataFrame(geometry=gpd.GeoSeries(line))
                gdf.index = [k]
                gdf.loc[k,'name'] = 'reference shoreline ' + str(k+1)
                # store into geodataframe
                if k == 0:
                    gdf_all = gdf
                else:
                    gdf_all = gdf_all.append(gdf)
            gdf_all.crs = {'init':'epsg:'+str(image_epsg)}
            # convert from image_epsg to user-defined coordinate system
            gdf_all = gdf_all.to_crs({'init': 'epsg:'+str(settings['output_epsg'])})
            # save as geojson
            gdf_all.to_file(os.path.join(filepath, sitename + '_reference_shoreline.geojson'),
                            driver='GeoJSON', encoding='utf-8')
            print('Reference shoreline has been saved in ' + filepath)
            break
        
    # check if a shoreline was digitised
    if len(pts_coords) == 0:
        raise Exception('No cloud free images are available to digitise the reference shoreline,'+
                        'download more images and try again') 

    return pts_coords<|MERGE_RESOLUTION|>--- conflicted
+++ resolved
@@ -727,20 +727,12 @@
             raise Exception('You cannot digitize the shoreline on L7 images (because of gaps in the images), add another L8, S2 or L5 to your dataset.')
     filepath = SDS_tools.get_filepath(settings['inputs'],satname)
     filenames = metadata[satname]['filenames']
-<<<<<<< HEAD
     # if shoreline will not be shown to user do not open matplotlib window
     if settings['check_detection'] == False:
         # create figure
         fig, ax = plt.subplots(1,1, figsize=[18,9], tight_layout=True)
         mng = plt.get_current_fig_manager()
         mng.window.showMaximized()
-=======
-
-    # create figure
-    fig, ax = plt.subplots(1,1, figsize=[18,9], tight_layout=True)
-    mng = plt.get_current_fig_manager()
-    mng.window.showMaximized()
->>>>>>> 5e059d06
     # loop trhough the images
     for i in range(len(filenames)):
         # read image
